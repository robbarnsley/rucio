# -*- coding: utf-8 -*-
# Copyright 2013-2022 CERN
#
# Licensed under the Apache License, Version 2.0 (the "License");
# you may not use this file except in compliance with the License.
# You may obtain a copy of the License at
#
#    http://www.apache.org/licenses/LICENSE-2.0
#
# Unless required by applicable law or agreed to in writing, software
# distributed under the License is distributed on an "AS IS" BASIS,
# WITHOUT WARRANTIES OR CONDITIONS OF ANY KIND, either express or implied.
# See the License for the specific language governing permissions and
# limitations under the License.
#
# Authors:
# - Vincent Garonne <vincent.garonne@cern.ch>, 2013-2017
# - Cedric Serfon <cedric.serfon@cern.ch>, 2013-2021
# - Ralph Vigne <ralph.vigne@cern.ch>, 2013
# - Mario Lassnig <mario.lassnig@cern.ch>, 2013-2020
# - Yun-Pin Sun <winter0128@gmail.com>, 2013
# - Thomas Beermann <thomas.beermann@cern.ch>, 2013
# - Martin Barisits <martin.barisits@cern.ch>, 2014-2020
# - asket <asket.agarwal96@gmail.com>, 2018
# - Hannes Hansen <hannes.jakob.hansen@cern.ch>, 2018-2019
# - Andrew Lister <andrew.lister@stfc.ac.uk>, 2019
# - Ruturaj Gujar <ruturaj.gujar23@gmail.com>, 2019
# - Eli Chadwick <eli.chadwick@stfc.ac.uk>, 2020
# - Eric Vaandering <ewv@fnal.gov>, 2020
# - Aristeidis Fkiaras <aristeidis.fkiaras@cern.ch>, 2020
# - Patrick Austin <patrick.austin@stfc.ac.uk>, 2020
# - Benedikt Ziemons <benedikt.ziemons@cern.ch>, 2020
# - James Perry <j.perry@epcc.ed.ac.uk>, 2020
# - David Población Criado <david.poblacion.criado@cern.ch>, 2021
<<<<<<< HEAD
# - Rob Barnsley <robbarnsley@users.noreply.github.com>, 2021-2022
=======
# - Rob Barnsley <robbarnsley@users.noreply.github.com>, 2021
# - Radu Carpa <radu.carpa@cern.ch>, 2022
>>>>>>> 6cc62679

from __future__ import print_function

from copy import deepcopy

import rucio.api.permission
from rucio.common.constants import RESERVED_KEYS
from rucio.common.exception import RucioException
from rucio.common.schema import validate_schema
from rucio.common.types import InternalAccount, InternalScope
from rucio.common.utils import api_update_return_dict
from rucio.core import did, naming_convention, meta as meta_core
from rucio.core.rse import get_rse_id
from rucio.db.sqla.constants import DIDType
from rucio.db.sqla.session import read_session, stream_session, transactional_session


@stream_session
def list_dids(scope, filters, did_type='collection', ignore_case=False, limit=None, offset=None, long=False, recursive=False, vo='def', session=None):
    """
    List dids in a scope.

    :param scope: The scope name.
    :param filters: Filter arguments in form supported by the filter engine.
    :param did_type:  The type of the did: all(container, dataset, file), collection(dataset or container), dataset, container
    :param ignore_case: Ignore case distinctions.
    :param limit: The maximum number of DIDs returned.
    :param offset: Offset number.
    :param long: Long format option to display more information for each DID.
    :param recursive: Recursively list DIDs content.
    :param vo: The VO to act on.
    :param session: The database session in use.
    """
    scope = InternalScope(scope, vo=vo)

    # replace account and scope in filters with internal representation
    for or_group in filters:
        if 'account' in or_group:
            or_group['account'] = InternalAccount(or_group['account'], vo=vo)
        if 'scope' in or_group:
            or_group['account'] = InternalScope(or_group['scope'], vo=vo)

    result = did.list_dids(scope=scope, filters=filters, did_type=did_type, ignore_case=ignore_case,
                           limit=limit, offset=offset, long=long, recursive=recursive, session=session)

    for d in result:
        yield api_update_return_dict(d, session=session)


@stream_session
def list_dids_extended(scope, filters, did_type='collection', ignore_case=False, limit=None, offset=None, long=False, recursive=False, vo='def', session=None):
    """
    List dids in a scope.

    :param scope: The scope name.
    :param pattern: The wildcard pattern.
    :param did_type:  The type of the did: all(container, dataset, file), collection(dataset or container), dataset, container
    :param ignore_case: Ignore case distinctions.
    :param limit: The maximum number of DIDs returned.
    :param offset: Offset number.
    :param long: Long format option to display more information for each DID.
    :param recursive: Recursively list DIDs content.
    :param session: The database session in use.
    """
    validate_schema(name='did_filters', obj=filters, vo=vo)
    scope = InternalScope(scope, vo=vo)

    # replace account and scope in filters with internal representation
    for or_group in filters:
        if 'account' in or_group:
            or_group['account'] = InternalAccount(or_group['account'], vo=vo)
        if 'scope' in or_group:
            or_group['account'] = InternalScope(or_group['scope'], vo=vo)

    result = did.list_dids_extended(scope=scope, filters=filters, did_type=did_type, ignore_case=ignore_case,
                                    limit=limit, offset=offset, long=long, recursive=recursive, session=session)

    for d in result:
        yield api_update_return_dict(d, session=session)


@transactional_session
def add_did(scope, name, did_type, issuer, account=None, statuses={}, meta={}, rules=[], lifetime=None, dids=[], rse=None, vo='def', session=None):
    """
    Add data did.

    :param scope: The scope name.
    :param name: The data identifier name.
    :param did_type: The data identifier type.
    :param issuer: The issuer account.
    :param account: The account owner. If None, then issuer is selected as owner.
    :param statuses: Dictionary with statuses, e.g.g {'monotonic':True}.
    :meta: Meta-data associated with the data identifier is represented using key/value pairs in a dictionary.
    :rules: Replication rules associated with the data did. A list of dictionaries, e.g., [{'copies': 2, 'rse_expression': 'TIERS1'}, ].
    :param lifetime: DID's lifetime (in seconds).
    :param dids: The content.
    :param rse: The RSE name when registering replicas.
    :param vo: The VO to act on.
    :param session: The database session in use.
    """
    v_did = {'name': name, 'type': did_type.upper(), 'scope': scope}
    validate_schema(name='did', obj=v_did, vo=vo)
    validate_schema(name='dids', obj=dids, vo=vo)
    validate_schema(name='rse', obj=rse, vo=vo)
    kwargs = {'scope': scope, 'name': name, 'type': did_type, 'issuer': issuer, 'account': account, 'statuses': statuses, 'meta': meta, 'rules': rules, 'lifetime': lifetime}
    if not rucio.api.permission.has_permission(issuer=issuer, vo=vo, action='add_did', kwargs=kwargs, session=session):
        raise rucio.common.exception.AccessDenied('Account %s can not add data identifier to scope %s' % (issuer, scope))

    if account is not None:
        account = InternalAccount(account, vo=vo)
    issuer = InternalAccount(issuer, vo=vo)
    scope = InternalScope(scope, vo=vo)
    for d in dids:
        d['scope'] = InternalScope(d['scope'], vo=vo)
    for r in rules:
        r['account'] = InternalAccount(r['account'], vo=vo)

    rse_id = None
    if rse is not None:
        rse_id = get_rse_id(rse=rse, vo=vo, session=session)

    if did_type == 'DATASET':
        # naming_convention validation
        extra_meta = naming_convention.validate_name(scope=scope, name=name, did_type='D', session=session)

        # merge extra_meta with meta
        for k in extra_meta or {}:
            if k not in meta:
                meta[k] = extra_meta[k]
            elif meta[k] != extra_meta[k]:
                print("Provided metadata %s doesn't match the naming convention: %s != %s" % (k, meta[k], extra_meta[k]))
                raise rucio.common.exception.InvalidObject("Provided metadata %s doesn't match the naming convention: %s != %s" % (k, meta[k], extra_meta[k]))

        # Validate metadata
        meta_core.validate_meta(meta=meta, did_type=DIDType[did_type.upper()], session=session)

    return did.add_did(scope=scope, name=name, did_type=DIDType[did_type.upper()], account=account or issuer,
                       statuses=statuses, meta=meta, rules=rules, lifetime=lifetime,
                       dids=dids, rse_id=rse_id, session=session)


@transactional_session
def add_dids(dids, issuer, vo='def', session=None):
    """
    Bulk Add did.

    :param dids: A list of dids.
    :param issuer: The issuer account.
    :param vo: The VO to act on.
    :param session: The database session in use.
    """
    for d in dids:
        if 'rse' in d:
            rse_id = None
            if d['rse'] is not None:
                rse_id = get_rse_id(rse=d['rse'], vo=vo, session=session)
            d['rse_id'] = rse_id

    kwargs = {'issuer': issuer, 'dids': dids}
    if not rucio.api.permission.has_permission(issuer=issuer, vo=vo, action='add_dids', kwargs=kwargs, session=session):
        raise rucio.common.exception.AccessDenied('Account %s can not bulk add data identifier' % (issuer))

    issuer = InternalAccount(issuer, vo=vo)
    for d in dids:
        d['scope'] = InternalScope(d['scope'], vo=vo)
        if 'account' in d.keys():
            d['account'] = InternalAccount(d['account'], vo=vo)
        if 'dids' in d.keys():
            for child in d['dids']:
                child['scope'] = InternalScope(child['scope'], vo=vo)
    return did.add_dids(dids, account=issuer, session=session)


@transactional_session
def attach_dids(scope, name, attachment, issuer, vo='def', session=None):
    """
    Append content to data did.

    :param attachment: The attachment.
    :param issuer: The issuer account.
    :param vo: The VO to act on.
    :param session: The database session in use.
    """
    validate_schema(name='attachment', obj=attachment, vo=vo)

    rse_id = None
    if 'rse' in attachment:
        if attachment['rse'] is not None:
            rse_id = get_rse_id(rse=attachment['rse'], vo=vo, session=session)
        attachment['rse_id'] = rse_id

    kwargs = {'scope': scope, 'name': name, 'attachment': attachment}
    if not rucio.api.permission.has_permission(issuer=issuer, vo=vo, action='attach_dids', kwargs=kwargs, session=session):
        raise rucio.common.exception.AccessDenied('Account %s can not add data identifiers to %s:%s' % (issuer, scope, name))

    scope = InternalScope(scope, vo=vo)
    issuer = InternalAccount(issuer, vo=vo)
    if 'account' in attachment.keys():
        attachment['account'] = InternalAccount(attachment['account'], vo=vo)
    for d in attachment['dids']:
        d['scope'] = InternalScope(d['scope'], vo=vo)
        if 'account' in d.keys():
            d['account'] = InternalAccount(d['account'], vo=vo)

    if rse_id is not None:
        dids = did.attach_dids(scope=scope, name=name, dids=attachment['dids'],
                               account=attachment.get('account', issuer), rse_id=rse_id, session=session)
    else:
        dids = did.attach_dids(scope=scope, name=name, dids=attachment['dids'],
                               account=attachment.get('account', issuer), session=session)

    return dids


@transactional_session
def attach_dids_to_dids(attachments, issuer, ignore_duplicate=False, vo='def', session=None):
    """
    Append content to dids.

    :param attachments: The contents.
    :param issuer: The issuer account.
    :param ignore_duplicate: If True, ignore duplicate entries.
    :param vo: The VO to act on.
    :param session: The database session in use.
    """
    validate_schema(name='attachments', obj=attachments, vo=vo)

    for a in attachments:
        if 'rse' in a:
            rse_id = None
            if a['rse'] is not None:
                rse_id = get_rse_id(rse=a['rse'], vo=vo, session=session)
            a['rse_id'] = rse_id

    if not rucio.api.permission.has_permission(issuer=issuer, vo=vo, action='attach_dids_to_dids', kwargs={'attachments': attachments}, session=session):
        raise rucio.common.exception.AccessDenied('Account %s can not add data identifiers' % (issuer))

    issuer = InternalAccount(issuer, vo=vo)
    for attachment in attachments:
        attachment['scope'] = InternalScope(attachment['scope'], vo=vo)
        for d in attachment['dids']:
            d['scope'] = InternalScope(d['scope'], vo=vo)
            if 'account' in d.keys():
                d['account'] = InternalAccount(d['account'], vo=vo)

    return did.attach_dids_to_dids(attachments=attachments, account=issuer,
                                   ignore_duplicate=ignore_duplicate, session=session)


@transactional_session
def detach_dids(scope, name, dids, issuer, vo='def', session=None):
    """
    Detach data identifier

    :param scope: The scope name.
    :param name: The data identifier name.
    :param dids: The content.
    :param issuer: The issuer account.
    :param vo: The VO to act on.
    :param session: The database session in use.
    """
    kwargs = {'scope': scope, 'name': name, 'dids': dids, 'issuer': issuer}
    if not rucio.api.permission.has_permission(issuer=issuer, vo=vo, action='detach_dids', kwargs=kwargs, session=session):
        raise rucio.common.exception.AccessDenied('Account %s can not detach data identifiers from %s:%s' % (issuer, scope, name))

    scope = InternalScope(scope, vo=vo)
    for d in dids:
        d['scope'] = InternalScope(d['scope'], vo=vo)

    return did.detach_dids(scope=scope, name=name, dids=dids, session=session)


@stream_session
def list_new_dids(did_type=None, thread=None, total_threads=None, chunk_size=1000, vo='def', session=None):
    """
    List recent identifiers.

    :param did_type : The DID type.
    :param thread: The assigned thread for this necromancer.
    :param total_threads: The total number of threads of all necromancers.
    :param chunk_size: Number of requests to return per yield.
    :param vo: The VO to act on.
    :param session: The database session in use.
    """
    dids = did.list_new_dids(did_type=did_type and DIDType[did_type.upper()], thread=thread, total_threads=total_threads, chunk_size=chunk_size, session=session)
    for d in dids:
        if d['scope'].vo == vo:
            yield api_update_return_dict(d, session=session)


@transactional_session
def set_new_dids(dids, new_flag=True, vo='def', session=None):
    """
    Set/reset the flag new

    :param scope: The scope name.
    :param name: The data identifier name.
    :param new_flag: A boolean to flag new DIDs.
    :param vo: The VO to act on.
    :param session: The database session in use.
    """
    for d in dids:
        d['scope'] = InternalScope(d['scope'], vo=vo)

    return did.set_new_dids(dids, new_flag, session=session)


@stream_session
def list_content(scope, name, vo='def', session=None):
    """
    List data identifier contents.

    :param scope: The scope name.
    :param name: The data identifier name.
    :param vo: The VO to act on.
    :param session: The database session in use.
    """

    scope = InternalScope(scope, vo=vo)

    dids = did.list_content(scope=scope, name=name, session=session)
    for d in dids:
        yield api_update_return_dict(d, session=session)


@stream_session
def list_content_history(scope, name, vo='def', session=None):
    """
    List data identifier contents history.

    :param scope: The scope name.
    :param name: The data identifier name.
    :param vo: The VO to act on.
    :param session: The database session in use.
    """

    scope = InternalScope(scope, vo=vo)

    dids = did.list_content_history(scope=scope, name=name, session=session)

    for d in dids:
        yield api_update_return_dict(d, session=session)


@stream_session
def list_files(scope, name, long, vo='def', session=None):
    """
    List data identifier file contents.

    :param scope: The scope name.
    :param name: The data identifier name.
    :param long:       A boolean to choose if GUID is returned or not.
    :param vo: The VO to act on.
    :param session: The database session in use.
    """

    scope = InternalScope(scope, vo=vo)

    dids = did.list_files(scope=scope, name=name, long=long, session=session)

    for d in dids:
        yield api_update_return_dict(d, session=session)


@stream_session
def scope_list(scope, name=None, recursive=False, vo='def', session=None):
    """
    List data identifiers in a scope.

    :param scope: The scope name.
    :param name: The data identifier name.
    :param recursive: boolean, True or False.
    :param vo: The VO to act on.
    :param session: The database session in use.
    """

    scope = InternalScope(scope, vo=vo)

    dids = did.scope_list(scope, name=name, recursive=recursive, session=session)

    for d in dids:
        ret_did = deepcopy(d)
        ret_did['scope'] = ret_did['scope'].external
        if ret_did['parent'] is not None:
            ret_did['parent']['scope'] = ret_did['parent']['scope'].external
        yield ret_did


@read_session
def get_did(scope, name, dynamic=False, vo='def', session=None):
    """
    Retrieve a single data did.

    :param scope: The scope name.
    :param name: The data identifier name.
    :param dynamic:  Dynamically resolve the bytes and length of the did
    :param vo: The VO to act on.
    :return did: Dictionary containing {'name', 'scope', 'type'}, Exception otherwise
    :param session: The database session in use.
    """

    scope = InternalScope(scope, vo=vo)

    d = did.get_did(scope=scope, name=name, dynamic=dynamic, session=session)
    return api_update_return_dict(d, session=session)


@transactional_session
def set_metadata(scope, name, key, value, issuer, recursive=False, vo='def', session=None):
    """
    Add metadata to data did.

    :param scope: The scope name.
    :param name: The data identifier name.
    :param key: the key.
    :param value: the value.
    :param issuer: The issuer account.
    :param recursive: Option to propagate the metadata update to content.
    :param vo: The VO to act on.
    :param session: The database session in use.
    """
    kwargs = {'scope': scope, 'name': name, 'key': key, 'value': value, 'issuer': issuer}

    if key in RESERVED_KEYS:
        raise rucio.common.exception.AccessDenied('Account %s can not change this metadata value to data identifier %s:%s' % (issuer, scope, name))

    if not rucio.api.permission.has_permission(issuer=issuer, vo=vo, action='set_metadata', kwargs=kwargs, session=session):
        raise rucio.common.exception.AccessDenied('Account %s can not add metadata to data identifier %s:%s' % (issuer, scope, name))

    scope = InternalScope(scope, vo=vo)
    return did.set_metadata(scope=scope, name=name, key=key, value=value, recursive=recursive, session=session)


@transactional_session
def set_metadata_bulk(scope, name, meta, issuer, recursive=False, vo='def', session=None):
    """
    Add metadata to data did.

    :param scope: The scope name.
    :param name: The data identifier name.
    :param meta: the key-values.
    :param issuer: The issuer account.
    :param recursive: Option to propagate the metadata update to content.
    :param vo: The VO to act on.
    :param session: The database session in use.
    """
    kwargs = {'scope': scope, 'name': name, 'meta': meta, 'issuer': issuer}

    for key in meta:
        if key in RESERVED_KEYS:
            raise rucio.common.exception.AccessDenied('Account %s can not change the value of the metadata key %s to data identifier %s:%s' % (issuer, key, scope, name))

    if not rucio.api.permission.has_permission(issuer=issuer, vo=vo, action='set_metadata_bulk', kwargs=kwargs, session=session):
        raise rucio.common.exception.AccessDenied('Account %s can not add metadata to data identifier %s:%s' % (issuer, scope, name))

    scope = InternalScope(scope, vo=vo)
    return did.set_metadata_bulk(scope=scope, name=name, meta=meta, recursive=recursive, session=session)


@transactional_session
def set_dids_metadata_bulk(dids, issuer, recursive=False, vo='def', session=None):
    """
    Add metadata to a list of data identifiers.

    :param issuer: The issuer account.
    :param dids: A list of dids including metadata.
    :param recursive: Option to propagate the metadata update to content.
    :param vo: The VO to act on.
    :param session: The database session in use.
    """

    for entry in dids:
        kwargs = {'scope': entry['scope'], 'name': entry['name'], 'meta': entry['meta'], 'issuer': issuer}
        if not rucio.api.permission.has_permission(issuer=issuer, vo=vo, action='set_metadata_bulk', kwargs=kwargs, session=session):
            raise rucio.common.exception.AccessDenied('Account %s can not add metadata to data identifier %s:%s' % (issuer, entry['scope'], entry['name']))
        entry['scope'] = InternalScope(entry['scope'], vo=vo)
        meta = entry['meta']
        for key in meta:
            if key in RESERVED_KEYS:
                raise rucio.common.exception.AccessDenied('Account %s can not change the value of the metadata key %s to data identifier %s:%s' % (issuer, key, entry['scope'], entry['name']))

    return did.set_dids_metadata_bulk(dids=dids, recursive=recursive, session=session)


@read_session
def get_metadata(scope, name, plugin='DID_COLUMN', vo='def', session=None):
    """
    Get data identifier metadata

    :param scope: The scope name.
    :param name: The data identifier name.
    :param vo: The VO to act on.
    :param session: The database session in use.
    """

    scope = InternalScope(scope, vo=vo)

    d = did.get_metadata(scope=scope, name=name, plugin=plugin, session=session)
    return api_update_return_dict(d, session=session)


@stream_session
def get_metadata_bulk(dids, inherit=False, vo='def', session=None):
    """
    Get metadata for a list of dids
    :param dids:               A list of dids.
    :param inherit:            A boolean. If set to true, the metadata of the parent are concatenated.
    :param vo:                 The VO to act on.
    :param session: The database session in use.
    """

    validate_schema(name='dids', obj=dids, vo=vo)
    for entry in dids:
        entry['scope'] = InternalScope(entry['scope'], vo=vo)
    meta = did.get_metadata_bulk(dids, inherit=inherit, session=session)
    for met in meta:
        yield api_update_return_dict(met, session=session)


@transactional_session
def delete_metadata(scope, name, key, vo='def', session=None):
    """
    Delete a key from the metadata column

    :param scope: the scope of did
    :param name: the name of the did
    :param key: the key to be deleted
    :param vo: The VO to act on.
    :param session: The database session in use.
    """

    scope = InternalScope(scope, vo=vo)
    return did.delete_metadata(scope=scope, name=name, key=key, session=session)


@transactional_session
def set_status(scope, name, issuer, vo='def', session=None, **kwargs):
    """
    Set data identifier status

    :param scope: The scope name.
    :param name: The data identifier name.
    :param issuer: The issuer account.
    :param kwargs:  Keyword arguments of the form status_name=value.
    :param vo: The VO to act on.
    :param session: The database session in use.
    """

    if not rucio.api.permission.has_permission(issuer=issuer, vo=vo, action='set_status', kwargs={'scope': scope, 'name': name, 'issuer': issuer}, session=session):
        raise rucio.common.exception.AccessDenied('Account %s can not set status on data identifier %s:%s' % (issuer, scope, name))

    scope = InternalScope(scope, vo=vo)

    return did.set_status(scope=scope, name=name, session=session, **kwargs)


@stream_session
def get_dataset_by_guid(guid, vo='def', session=None):
    """
    Get the parent datasets for a given GUID.
    :param guid: The GUID.
    :param vo: The VO to act on.
    :param session: The database session in use.

    :returns: A did
    """
    dids = did.get_dataset_by_guid(guid=guid, session=session)

    for d in dids:
        if d['scope'].vo != vo:
            raise RucioException('GUID unavailable on VO {}'.format(vo))
        yield api_update_return_dict(d, session=session)


@stream_session
def list_parent_dids(scope, name, vo='def', session=None):
    """
    List parent datasets and containers of a did.

    :param scope:   The scope.
    :param name:    The name.
    :param vo:      The VO to act on.
    :param session: The database session in use.
    """

    scope = InternalScope(scope, vo=vo)

    dids = did.list_parent_dids(scope=scope, name=name, session=session)

    for d in dids:
        yield api_update_return_dict(d, session=session)


@transactional_session
def create_did_sample(input_scope, input_name, output_scope, output_name, issuer, nbfiles, vo='def', session=None):
    """
    Create a sample from an input collection.

    :param input_scope: The scope of the input DID.
    :param input_name: The name of the input DID.
    :param output_scope: The scope of the output dataset.
    :param output_name: The name of the output dataset.
    :param account: The account.
    :param nbfiles: The number of files to register in the output dataset.
    :param issuer: The issuer account.
    :param vo: The VO to act on.
    :param session: The database session in use.
    """
    kwargs = {'issuer': issuer, 'scope': output_scope}
    if not rucio.api.permission.has_permission(issuer=issuer, vo=vo, action='create_did_sample', kwargs=kwargs, session=session):
        raise rucio.common.exception.AccessDenied('Account %s can not bulk add data identifier' % (issuer))

    input_scope = InternalScope(input_scope, vo=vo)
    output_scope = InternalScope(output_scope, vo=vo)

    issuer = InternalAccount(issuer, vo=vo)

    return did.create_did_sample(input_scope=input_scope, input_name=input_name, output_scope=output_scope, output_name=output_name,
                                 account=issuer, nbfiles=nbfiles, session=session)


@transactional_session
def resurrect(dids, issuer, vo='def', session=None):
    """
    Resurrect DIDs.

    :param dids: A list of dids.
    :param issuer: The issuer account.
    :param vo: The VO to act on.
    :param session: The database session in use.
    """
    kwargs = {'issuer': issuer}
    if not rucio.api.permission.has_permission(issuer=issuer, vo=vo, action='resurrect', kwargs=kwargs, session=session):
        raise rucio.common.exception.AccessDenied('Account %s can not resurrect data identifiers' % (issuer))
    validate_schema(name='dids', obj=dids, vo=vo)

    for d in dids:
        d['scope'] = InternalScope(d['scope'], vo=vo)

    return did.resurrect(dids=dids, session=session)


@stream_session
def list_archive_content(scope, name, vo='def', session=None):
    """
    List archive contents.

    :param scope: The archive scope name.
    :param name: The archive data identifier name.
    :param vo: The VO to act on.
    :param session: The database session in use.
    """

    scope = InternalScope(scope, vo=vo)

    dids = did.list_archive_content(scope=scope, name=name, session=session)
    for d in dids:
        yield api_update_return_dict(d, session=session)


@transactional_session
def add_did_to_followed(scope, name, account, session=None, vo='def'):
    """
    Mark a did as followed by the given account

    :param scope: The scope name.
    :param name: The data identifier name.
    :param account: The account owner.
    :param session: The database session in use.
    """
    scope = InternalScope(scope, vo=vo)
    account = InternalAccount(account, vo=vo)
    return did.add_did_to_followed(scope=scope, name=name, account=account, session=session)


@transactional_session
def add_dids_to_followed(dids, account, session=None, vo='def'):
    """
    Bulk mark datasets as followed

    :param dids: A list of dids.
    :param account: The account owner.
    :param session: The database session in use.
    """
    account = InternalAccount(account, vo=vo)
    return did.add_dids_to_followed(dids=dids, account=account, session=session)


@stream_session
def get_users_following_did(name, scope, session=None, vo='def'):
    """
    Return list of users following a did

    :param scope: The scope name.
    :param name: The data identifier name.
    :param session: The database session in use.
    """
    scope = InternalScope(scope, vo=vo)
    users = did.get_users_following_did(name=name, scope=scope, session=session)
    for user in users:
        user['user'] = user['user'].external
        yield user


@transactional_session
def remove_did_from_followed(scope, name, account, issuer, session=None, vo='def'):
    """
    Mark a did as not followed

    :param scope: The scope name.
    :param name: The data identifier name.
    :param account: The account owner.
    :param session: The database session in use.
    :param issuer: The issuer account
    """
    kwargs = {'scope': scope, 'issuer': issuer}
    if not rucio.api.permission.has_permission(issuer=issuer, vo=vo, action='remove_did_from_followed', kwargs=kwargs, session=session):
        raise rucio.common.exception.AccessDenied('Account %s can not remove data identifiers from followed table' % (issuer))

    scope = InternalScope(scope, vo=vo)
    account = InternalAccount(account, vo=vo)
    return did.remove_did_from_followed(scope=scope, name=name, account=account, session=session)


@transactional_session
def remove_dids_from_followed(dids, account, issuer, session=None, vo='def'):
    """
    Bulk mark datasets as not followed

    :param dids: A list of dids.
    :param account: The account owner.
    :param session: The database session in use.
    """
    kwargs = {'dids': dids, 'issuer': issuer}
    if not rucio.api.permission.has_permission(issuer=issuer, vo=vo, action='remove_dids_from_followed', kwargs=kwargs, session=session):
        raise rucio.common.exception.AccessDenied('Account %s can not bulk remove data identifiers from followed table' % (issuer))

    account = InternalAccount(account, vo=vo)
    return did.remove_dids_from_followed(dids=dids, account=account, session=session)<|MERGE_RESOLUTION|>--- conflicted
+++ resolved
@@ -32,12 +32,8 @@
 # - Benedikt Ziemons <benedikt.ziemons@cern.ch>, 2020
 # - James Perry <j.perry@epcc.ed.ac.uk>, 2020
 # - David Población Criado <david.poblacion.criado@cern.ch>, 2021
-<<<<<<< HEAD
 # - Rob Barnsley <robbarnsley@users.noreply.github.com>, 2021-2022
-=======
-# - Rob Barnsley <robbarnsley@users.noreply.github.com>, 2021
 # - Radu Carpa <radu.carpa@cern.ch>, 2022
->>>>>>> 6cc62679
 
 from __future__ import print_function
 

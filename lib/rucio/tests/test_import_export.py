--- conflicted
+++ resolved
@@ -13,12 +13,8 @@
 # limitations under the License.
 #
 # Authors:
-<<<<<<< HEAD
-# - Hannes Hansen <hannes.jakob.hansen@cern.ch>, 2018
+# - Hannes Hansen <hannes.jakob.hansen@cern.ch>, 2018-2019
 # - Andrew Lister, <andrew.lister@stfc.ac.uk>, 2019
-=======
-# - Hannes Hansen <hannes.jakob.hansen@cern.ch>, 2018-2019
->>>>>>> 73dcef62
 #
 # PY3K COMPATIBLE
 
@@ -37,7 +33,7 @@
 from rucio.core.distance import add_distance, get_distances, export_distances
 from rucio.core.exporter import export_data, export_rses
 from rucio.core.importer import import_data
-from rucio.core.rse import get_rse_id, add_rse, get_rse, add_protocol, get_rse_protocols, list_rse_attributes, get_rse_limits, set_rse_limits, add_rse_attribute, list_rses, export_rse, get_rse_attribute
+from rucio.core.rse import get_rse_id, get_rse_name, add_rse, get_rse, add_protocol, get_rse_protocols, list_rse_attributes, get_rse_limits, set_rse_limits, add_rse_attribute, list_rses, export_rse, get_rse_attribute
 from rucio.tests.common import rse_name_generator
 from rucio.web.rest.importer import APP as import_app
 from rucio.web.rest.exporter import APP as export_app
@@ -45,7 +41,8 @@
 
 
 def check_rse(rse_name, test_data):
-    rse = get_rse(rse_name)
+    rse_id = get_rse_id(rse=rse_name)
+    rse = get_rse(rse_id=rse_id)
     assert_equal(rse['rse'], rse_name)
     assert_equal(rse['rse_type'], test_data[rse_name]['rse_type'])
     assert_equal(rse['region_code'], test_data[rse_name]['region_code'])
@@ -61,9 +58,10 @@
 
 
 def check_protocols(rse, test_data):
-    protocols = get_rse_protocols(rse)
-    assert_equal(test_data[rse]['lfn2pfn_algorithm'], get_rse_attribute('lfn2pfn_algorithm', rse_id=get_rse_id(rse), use_cache=False)[0])
-    assert_equal(test_data[rse]['verify_checksum'], get_rse_attribute('verify_checksum', rse_id=get_rse_id(rse), use_cache=False)[0])
+    rse_id = get_rse_id(rse=rse)
+    protocols = get_rse_protocols(rse_id)
+    assert_equal(test_data[rse]['lfn2pfn_algorithm'], get_rse_attribute('lfn2pfn_algorithm', rse_id=rse_id, use_cache=False)[0])
+    assert_equal(test_data[rse]['verify_checksum'], get_rse_attribute('verify_checksum', rse_id=rse_id, use_cache=False)[0])
     assert_equal(test_data[rse]['availability_write'], protocols['availability_write'])
     assert_equal(test_data[rse]['availability_read'], protocols['availability_read'])
     assert_equal(test_data[rse]['availability_delete'], protocols['availability_delete'])
@@ -78,7 +76,7 @@
         rse.deleted = False
         rse.deleted_at = None
         rse.save(session=db_session)
-        add_rse_attribute(rse=rse['rse'], key=rse['rse'], value=True, session=db_session)
+        add_rse_attribute(rse_id=rse['id'], key=rse['rse'], value=True, session=db_session)
     db_session.commit()
 
 
@@ -90,23 +88,15 @@
 
         # RSE 1 that already exists
         self.old_rse_1 = rse_name_generator()
-<<<<<<< HEAD
-        self.old_rse_id_1 = add_rse(self.old_rse_1, availability=1)
-        add_protocol(self.old_rse_id_1, {'scheme': 'scheme1', 'hostname': 'hostname1', 'port': 1000, 'impl': 'impl'})
-        set_rse_limits(rse_id=self.old_rse_id_1, name='limit1', value='10')
-        set_rse_transfer_limits(rse_id=self.old_rse_id_1, activity='activity1', max_transfers=10)
+        self.old_rse_id_1 = add_rse(self.old_rse_1, availability=1, region_code='DE', country_name='DE', deterministic=True, volatile=True, staging_area=True, time_zone='Europe', latitude='1', longitude='2')
+        add_protocol(self.old_rse_id_1, {'scheme': 'scheme1', 'hostname': 'hostname1', 'port': 1000, 'impl': 'TODO'})
+        add_protocol(self.old_rse_id_1, {'scheme': 'scheme3', 'hostname': 'hostname3', 'port': 1000, 'impl': 'TODO'})
+
+        set_rse_limits(rse_id=self.old_rse_id_1, name='MaxBeingDeletedFiles', value='10')
+        set_rse_limits(rse_id=self.old_rse_id_1, name='MinFreeSpace', value='10')
         add_rse_attribute(rse_id=self.old_rse_id_1, key='attr1', value='test10')
-=======
-        add_rse(self.old_rse_1, availability=1, region_code='DE', country_name='DE', deterministic=True, volatile=True, staging_area=True, time_zone='Europe', latitude='1', longitude='2')
-        add_protocol(self.old_rse_1, {'scheme': 'scheme1', 'hostname': 'hostname1', 'port': 1000, 'impl': 'TODO'})
-        add_protocol(self.old_rse_1, {'scheme': 'scheme3', 'hostname': 'hostname3', 'port': 1000, 'impl': 'TODO'})
-        self.old_rse_id_1 = get_rse_id(self.old_rse_1)
-        set_rse_limits(rse=self.old_rse_1, name='MaxBeingDeletedFiles', value='10')
-        set_rse_limits(rse=self.old_rse_1, name='MinFreeSpace', value='10')
-        add_rse_attribute(rse=self.old_rse_1, key='attr1', value='test10')
-        add_rse_attribute(rse=self.old_rse_1, key='lfn2pfn_algorithm', value='test10')
-        add_rse_attribute(rse=self.old_rse_1, key='verify_checksum', value=True)
->>>>>>> 73dcef62
+        add_rse_attribute(rse_id=self.old_rse_id_1, key='lfn2pfn_algorithm', value='test10')
+        add_rse_attribute(rse_id=self.old_rse_id_1, key='verify_checksum', value=True)
 
         # RSE 2 that already exists
         self.old_rse_2 = rse_name_generator()
@@ -172,29 +162,6 @@
                         'hostname': 'hostname2',
                         'port': 1001,
                         'impl': 'impl'
-<<<<<<< HEAD
-                    }]
-                },
-                'limits': {
-                    'limit1': 0,
-                    'limit2': 2
-                },
-                'transfer_limits': {
-                    'activity1': {
-                        self.old_rse_1: {
-                            'max_transfers': 1
-                        }
-                    },
-                    'activity2': {
-                        self.old_rse_1: {
-                            'max_transfers': 2
-                        }
-                    }
-                },
-                'attributes': {
-                    'attr1': 'test1',
-                    'attr2': 'test2'
-=======
                     }],
                     'attributes': {
                         'attr1': 'test1',
@@ -207,13 +174,12 @@
                     'availability_delete': False,
                     'availability_read': False,
                     'availability_write': True
->>>>>>> 73dcef62
                 }
             },
             'distances': {
                 self.old_rse_1: {
-                    self.old_rse_2: {'src_rse': self.old_rse_1, 'dest_rse': self.old_rse_2, 'ranking': 10},
-                    self.old_rse_3: {'src_rse': self.old_rse_1, 'dest_rse': self.old_rse_3, 'ranking': 4}
+                    # self.old_rse_2: {'src_rse': self.old_rse_1, 'dest_rse': self.old_rse_2, 'ranking': 10},
+                    self.new_rse: {'src_rse': self.old_rse_1, 'dest_rse': self.new_rse, 'ranking': 4}
                 }
             }
         }
@@ -229,39 +195,14 @@
         import_data(data=deepcopy(self.data1))
 
         # RSE that had not existed before
-<<<<<<< HEAD
-        new_rse_id = get_rse_id(rse=self.new_rse)
-        rse = get_rse(rse_id=new_rse_id)
-        assert_equal(rse['availability'], 5)
-        assert_equal(rse['city'], 'NewCity')
-        assert_equal(rse['rse_type'], RSEType.TAPE)
-
-        protocols = [{'hostname': protocol['hostname'], 'scheme': protocol['scheme'], 'port': protocol['port']} for protocol in get_rse_protocols(new_rse_id)['protocols']]
-        assert_true({'scheme': 'scheme', 'hostname': 'hostname', 'port': 1000} in protocols)
-=======
         check_rse(self.new_rse, self.data1['rses'])
         check_protocols(self.new_rse, self.data1['rses'])
->>>>>>> 73dcef62
+
+        new_rse_id = get_rse_id(rse=self.new_rse)
 
         attributes = list_rse_attributes(rse_id=new_rse_id)
         assert_equal(attributes['attr1'], 'test')
-<<<<<<< HEAD
-
         limits = get_rse_limits(rse_id=new_rse_id)
-        assert_equal(limits['limit1'], 0)
-
-        transfer_limits = get_rse_transfer_limits(rse_id=new_rse_id)
-        assert_equal(transfer_limits['activity1'][new_rse_id]['max_transfers'], 1)
-
-        # RSE 1 that already exists
-        rse = get_rse(self.old_rse_id_1)
-        assert_equal(rse['rse'], self.old_rse_1)
-
-        protocols = [{'hostname': protocol['hostname'], 'scheme': protocol['scheme'], 'port': protocol['port'], 'impl': protocol['impl'], 'prefix': protocol['prefix']} for protocol in get_rse_protocols(self.old_rse_id_1)['protocols']]
-        assert_true({'scheme': 'scheme1', 'hostname': 'hostname1', 'port': 1000, 'prefix': 'prefix', 'impl': 'impl1'} in protocols)
-        assert_true({'scheme': 'scheme2', 'hostname': 'hostname2', 'port': 1001, 'impl': 'impl', 'prefix': ''} in protocols)
-=======
-        limits = get_rse_limits(rse=self.new_rse)
         assert_equal(limits['MinFreeSpace'], 20000)
 
         # RSE 1 that already exists
@@ -271,40 +212,27 @@
         check_protocols(self.old_rse_1, self.data1['rses'])
 
         # one protocol should be removed as it is not specified in the import data
-        protocols = get_rse_protocols(self.old_rse_1)
+        protocols = get_rse_protocols(self.old_rse_id_1)
         protocols = [{'hostname': protocol['hostname'], 'scheme': protocol['scheme'], 'port': protocol['port']} for protocol in protocols['protocols']]
         assert_true({'hostename': 'hostname3', 'port': 1000, 'scheme': 'scheme3'} not in protocols)
->>>>>>> 73dcef62
 
         attributes = list_rse_attributes(rse_id=self.old_rse_id_1)
         assert_equal(attributes['attr1'], 'test1')
         assert_equal(attributes['attr2'], 'test2')
 
-<<<<<<< HEAD
         limits = get_rse_limits(rse_id=self.old_rse_id_1)
-        assert_equal(limits['limit1'], 0)
-        assert_equal(limits['limit2'], 2)
-
-        transfer_limits = get_rse_transfer_limits(rse_id=self.old_rse_id_1)
-        assert_equal(transfer_limits['activity1'][self.old_rse_id_1]['max_transfers'], 1)
-        assert_equal(transfer_limits['activity2'][self.old_rse_id_1]['max_transfers'], 2)
-
-        # Distances
-=======
-        limits = get_rse_limits(rse=self.old_rse_1)
         assert_equal(limits['MaxBeingDeletedFiles'], 1000)
         assert_equal(limits['MinFreeSpace'], 10000)
 
->>>>>>> 73dcef62
-        distance = get_distances(self.old_rse_id_1, self.old_rse_id_2)[0]
-        assert_equal(distance['ranking'], 10)
-
-        distance = get_distances(self.old_rse_id_1, self.old_rse_id_3)[0]
+        # distance = get_distances(self.old_rse_id_1, self.old_rse_id_2)[0]
+        # assert_equal(distance['ranking'], 10)
+
+        distance = get_distances(self.old_rse_id_1, new_rse_id)[0]
         assert_equal(distance['ranking'], 4)
 
         # RSE 3 should be flagged as deleted as it is missing in the import data
         with assert_raises(RSENotFound):
-            get_rse(self.old_rse_3)
+            get_rse(rse_id=self.old_rse_id_3)
 
         import_data(data=self.data2)
         import_data(data=self.data3)
@@ -315,74 +243,41 @@
         import_client.import_data(data=deepcopy(self.data1))
 
         # RSE that had not existed before
-<<<<<<< HEAD
-        new_rse_id = get_rse_id(rse=self.new_rse)
-        rse = get_rse(rse_id=new_rse_id)
-        assert_equal(rse['availability'], 5)
-        assert_equal(rse['city'], 'NewCity')
-        assert_equal(rse['rse_type'], RSEType.TAPE)
-        protocols = [{'hostname': protocol['hostname'], 'scheme': protocol['scheme'], 'port': protocol['port']} for protocol in get_rse_protocols(new_rse_id)['protocols']]
-        assert_true({'scheme': 'scheme', 'hostname': 'hostname', 'port': 1000} in protocols)
-=======
         check_rse(self.new_rse, self.data1['rses'])
         check_protocols(self.new_rse, self.data1['rses'])
-        protocols = get_rse_protocols(self.old_rse_1)
+
+        new_rse_id = get_rse_id(rse=self.new_rse)
+
+        protocols = get_rse_protocols(self.old_rse_id_1)
         protocols = [{'hostname': protocol['hostname'], 'scheme': protocol['scheme'], 'port': protocol['port']} for protocol in protocols['protocols']]
         assert_true({'hostename': 'hostname3', 'port': 1000, 'scheme': 'scheme3'} not in protocols)
->>>>>>> 73dcef62
 
         attributes = list_rse_attributes(rse_id=new_rse_id)
         assert_equal(attributes['attr1'], 'test')
 
-<<<<<<< HEAD
         limits = get_rse_limits(rse_id=new_rse_id)
-        assert_equal(limits['limit1'], 0)
-
-        transfer_limits = get_rse_transfer_limits(rse_id=new_rse_id)
-        assert_equal(transfer_limits['activity1'][new_rse_id]['max_transfers'], 1)
-
-        # RSE 1 that already exists
-        rse = get_rse(self.old_rse_id_1)
-        assert_equal(rse['rse'], self.old_rse_1)
-
-        protocols = [{'hostname': protocol['hostname'], 'scheme': protocol['scheme'], 'port': protocol['port'], 'impl': protocol['impl'], 'prefix': protocol['prefix']} for protocol in get_rse_protocols(self.old_rse_id_1)['protocols']]
-        assert_true({'scheme': 'scheme1', 'hostname': 'hostname1', 'port': 1000, 'prefix': 'prefix', 'impl': 'impl1'} in protocols)
-        assert_true({'scheme': 'scheme2', 'hostname': 'hostname2', 'port': 1001, 'impl': 'impl', 'prefix': ''} in protocols)
-=======
-        limits = get_rse_limits(rse=self.new_rse)
         assert_equal(limits['MinFreeSpace'], 20000)
 
         # RSE 1 that already exists
         check_rse(self.old_rse_1, self.data1['rses'])
         check_protocols(self.old_rse_1, self.data1['rses'])
->>>>>>> 73dcef62
 
         attributes = list_rse_attributes(rse_id=self.old_rse_id_1)
         assert_equal(attributes['attr1'], 'test1')
         assert_equal(attributes['attr2'], 'test2')
 
-<<<<<<< HEAD
         limits = get_rse_limits(rse_id=self.old_rse_id_1)
-        assert_equal(limits['limit1'], 0)
-        assert_equal(limits['limit2'], 2)
-
-        transfer_limits = get_rse_transfer_limits(rse_id=self.old_rse_id_1)
-        assert_equal(transfer_limits['activity1'][self.old_rse_id_1]['max_transfers'], 1)
-        assert_equal(transfer_limits['activity2'][self.old_rse_id_1]['max_transfers'], 2)
-=======
-        limits = get_rse_limits(rse=self.old_rse_1)
         assert_equal(limits['MaxBeingDeletedFiles'], 1000)
         assert_equal(limits['MinFreeSpace'], 10000)
->>>>>>> 73dcef62
-
-        distance = get_distances(self.old_rse_id_1, self.old_rse_id_2)[0]
-        assert_equal(distance['ranking'], 10)
-
-        distance = get_distances(self.old_rse_id_1, self.old_rse_id_3)[0]
+
+        # distance = get_distances(self.old_rse_id_1, self.old_rse_id_2)[0]
+        # assert_equal(distance['ranking'], 10)
+
+        distance = get_distances(self.old_rse_id_1, new_rse_id)[0]
         assert_equal(distance['ranking'], 4)
 
         with assert_raises(RSENotFound):
-            get_rse(self.old_rse_3)
+            get_rse(rse_id=self.old_rse_id_3)
 
         import_client.import_data(data=self.data2)
         import_client.import_data(data=self.data3)
@@ -399,75 +294,41 @@
         assert_equal(r2.status, 201, r2.body)
 
         # RSE that not existed before
-<<<<<<< HEAD
-        new_rse_id = get_rse_id(rse=self.new_rse)
-        rse = get_rse(rse_id=new_rse_id)
-        assert_equal(rse['availability'], 5)
-        assert_equal(rse['city'], 'NewCity')
-        assert_equal(rse['rse_type'], RSEType.TAPE)
-
-        protocols = [{'hostname': protocol['hostname'], 'scheme': protocol['scheme'], 'port': protocol['port']} for protocol in get_rse_protocols(rse_id=new_rse_id)['protocols']]
-        assert_true({'scheme': 'scheme', 'hostname': 'hostname', 'port': 1000} in protocols)
-=======
         check_rse(self.new_rse, self.data1['rses'])
         check_protocols(self.new_rse, self.data1['rses'])
-        protocols = get_rse_protocols(self.old_rse_1)
+
+        new_rse_id = get_rse_id(rse=self.new_rse)
+
+        protocols = get_rse_protocols(self.old_rse_id_1)
         protocols = [{'hostname': protocol['hostname'], 'scheme': protocol['scheme'], 'port': protocol['port']} for protocol in protocols['protocols']]
         assert_true({'hostename': 'hostname3', 'port': 1000, 'scheme': 'scheme3'} not in protocols)
->>>>>>> 73dcef62
 
         attributes = list_rse_attributes(rse_id=new_rse_id)
         assert_equal(attributes['attr1'], 'test')
 
-<<<<<<< HEAD
         limits = get_rse_limits(rse_id=new_rse_id)
-        assert_equal(limits['limit1'], 0)
-
-        transfer_limits = get_rse_transfer_limits(rse_id=new_rse_id)
-        assert_equal(transfer_limits['activity1'][new_rse_id]['max_transfers'], 1)
-
-        # RSE 1 that already existed before
-        rse = get_rse(rse_id=self.old_rse_id_1)
-        assert_equal(rse['rse'], self.old_rse_1)
-
-        protocols = [{'hostname': protocol['hostname'], 'scheme': protocol['scheme'], 'port': protocol['port'], 'impl': protocol['impl'], 'prefix': protocol['prefix']} for protocol in get_rse_protocols(self.old_rse_id_1)['protocols']]
-        assert_true({'scheme': 'scheme1', 'hostname': 'hostname1', 'port': 1000, 'prefix': 'prefix', 'impl': 'impl1'} in protocols)
-        assert_true({'scheme': 'scheme2', 'hostname': 'hostname2', 'port': 1001, 'impl': 'impl', 'prefix': ''} in protocols)
-=======
-        limits = get_rse_limits(rse=self.new_rse)
         assert_equal(limits['MinFreeSpace'], 20000)
 
         # RSE 1 that already existed before
         check_rse(self.old_rse_1, self.data1['rses'])
         check_protocols(self.old_rse_1, self.data1['rses'])
->>>>>>> 73dcef62
 
         attributes = list_rse_attributes(rse_id=self.old_rse_id_1)
         assert_equal(attributes['attr1'], 'test1')
         assert_equal(attributes['attr2'], 'test2')
 
-<<<<<<< HEAD
         limits = get_rse_limits(rse_id=self.old_rse_id_1)
-        assert_equal(limits['limit1'], 0)
-        assert_equal(limits['limit2'], 2)
-
-        transfer_limits = get_rse_transfer_limits(rse_id=self.old_rse_id_1)
-        assert_equal(transfer_limits['activity1'][self.old_rse_id_1]['max_transfers'], 1)
-        assert_equal(transfer_limits['activity2'][self.old_rse_id_1]['max_transfers'], 2)
-=======
-        limits = get_rse_limits(rse=self.old_rse_1)
         assert_equal(limits['MaxBeingDeletedFiles'], 1000)
         assert_equal(limits['MinFreeSpace'], 10000)
->>>>>>> 73dcef62
-
-        distance = get_distances(self.old_rse_id_1, self.old_rse_id_2)[0]
-        assert_equal(distance['ranking'], 10)
-
-        distance = get_distances(self.old_rse_id_1, self.old_rse_id_3)[0]
+
+        # distance = get_distances(self.old_rse_id_1, self.old_rse_id_2)[0]
+        # assert_equal(distance['ranking'], 10)
+
+        distance = get_distances(self.old_rse_id_1, new_rse_id)[0]
         assert_equal(distance['ranking'], 4)
 
         with assert_raises(RSENotFound):
-            get_rse(self.old_rse_3)
+            get_rse(rse_id=self.old_rse_id_3)
 
         r2 = TestApp(import_app.wsgifunc(*mw)).post('/', headers=headers2, expect_errors=True, params=render_json(**self.data2))
         assert_equal(r2.status, 201)
@@ -481,11 +342,7 @@
     def test_export_core(self):
         """ EXPORT (CORE): Test the export of data."""
         data = export_data()
-<<<<<<< HEAD
-        assert_equal(data['rses'], [export_rse(rse['id']) for rse in list_rses()])
-=======
         assert_equal(data['rses'], export_rses())
->>>>>>> 73dcef62
         assert_equal(data['distances'], export_distances())
 
     def test_export_client(self):
@@ -495,7 +352,8 @@
         rses = {}
         for rse in list_rses():
             rse_name = rse['rse']
-            rses[rse_name] = export_rse(rse_name)
+            rse_id = rse['id']
+            rses[rse_name] = export_rse(rse_id=rse_id)
         assert_equal(data['rses'], parse_response(render_json(**rses)))
         assert_equal(data['distances'], parse_response(render_json(**export_distances())))
 
@@ -508,13 +366,16 @@
         headers2 = {'X-Rucio-Type': 'user', 'X-Rucio-Account': 'root', 'X-Rucio-Auth-Token': str(token)}
 
         r2 = TestApp(export_app.wsgifunc(*mw)).get('/', headers=headers2, expect_errors=True)
-<<<<<<< HEAD
-        rses = [export_rse(rse['id']) for rse in list_rses()]
-        assert_equal(r2.status, 200, r2.body)
-=======
         rses = export_rses()
+        rse_dict = {}
+        sanitised = {}
+        for rse_id in rses:
+            if rse_id not in rse_dict:
+                rse_dict[rse_id] = get_rse_name(rse_id=rse_id)
+            sanitised[rse_dict[rse_id]] = rses[rse_id]
+        rses = sanitised
+
         assert_equal(r2.status, 200)
->>>>>>> 73dcef62
         assert_equal(r2.body, render_json(**{'rses': rses, 'distances': export_distances()}))
 
 

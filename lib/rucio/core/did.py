--- conflicted
+++ resolved
@@ -27,11 +27,7 @@
 # - Andrew Lister <andrew.lister@stfc.ac.uk>, 2019
 # - Ruturaj Gujar <ruturaj.gujar23@gmail.com>, 2019
 # - Brandon White <bjwhite@fnal.gov>, 2019
-<<<<<<< HEAD
-# - Goossens Luc <luc.goossens@cern.ch>, 2020
-=======
 # - Luc Goossens <luc.goossens@cern.ch>, 2020
->>>>>>> a66e14bd
 #
 # PY3K COMPATIBLE
 

--- conflicted
+++ resolved
@@ -41,10 +41,7 @@
 import requests
 import socket
 import subprocess
-<<<<<<< HEAD
 import threading
-=======
->>>>>>> 48b077bb
 import time
 import zlib
 
@@ -952,7 +949,6 @@
     return files
 
 
-<<<<<<< HEAD
 def get_thread_with_periodic_running_function(interval, action, graceful_stop):
     """
     Get a thread where a function runs periodically.
@@ -968,7 +964,8 @@
             time.sleep(interval - ((time.time() - starttime)))
     t = threading.Thread(target=start)
     return t
-=======
+
+
 def run_cmd_process(cmd, timeout=3600):
     """
     shell command parser with timeout
@@ -1009,5 +1006,4 @@
     if returncode is None:
         returncode = 0
 
-    return returncode, stdout
->>>>>>> 48b077bb
+    return returncode, stdout
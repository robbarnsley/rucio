# Copyright 2017-2018 CERN for the benefit of the ATLAS collaboration.
#
# Licensed under the Apache License, Version 2.0 (the "License");
# you may not use this file except in compliance with the License.
# You may obtain a copy of the License at
#
#    http://www.apache.org/licenses/LICENSE-2.0
#
# Unless required by applicable law or agreed to in writing, software
# distributed under the License is distributed on an "AS IS" BASIS,
# WITHOUT WARRANTIES OR CONDITIONS OF ANY KIND, either express or implied.
# See the License for the specific language governing permissions and
# limitations under the License.
#
# Authors:
# - Thomas Beermann <thomas.beermann@cern.ch>, 2017-2018
# - Vincent Garonne <vgaronne@gmail.com>, 2017-2018
# - Mario Lassnig <mario.lassnig@cern.ch>, 2018
# - Hannes Hansen <hannes.jakob.hansen@cern.ch>, 2018-2019
# - Martin Barisits <martin.barisits@cern.ch>, 2019

sudo:
  - required

os:
  - linux

language:
  - python

python:
  - 2.7
  - 3.5
  - 3.6

services:
  - docker

install:
  - git diff --name-status HEAD $(git merge-base HEAD master) | grep \.py$ | grep -v '^A' | grep -v 'conf.py' | cut -f 2 | paste -sd " " - > changed_files.txt
  - python --version
  - pip --version
  - tools/travis/install_script.sh

before_script:
  - tools/travis/before_script.sh
  - docker ps -a

script:
  - if [[ $SUITE == "syntax" ]]; then ./tools/travis/check_syntax.sh  ; fi
  - if [[ $SUITE == "python3" ]]; then ./tools/travis/check_python_3.sh  ; fi
  - if [[ $SUITE == "client"  && "$TRAVIS_PYTHON_VERSION" !=  "3.6"  ]]; then nosetests -v lib/rucio/tests/test_clients.py; if [ $? -ne 0 ]; then exit 1 ; fi ; SUITE=$SUITE nosetests -v lib/rucio/tests/test_bin_rucio.py; if [ $? -ne 0 ]; then exit 1 ; fi ; nosetests -v lib/rucio/tests/test_module_import.py; if [ $? -ne 0 ]; then exit 1 ; fi ; fi
  - if [[ $SUITE == "client"  && "$TRAVIS_PYTHON_VERSION" ==  "3.6"  ]]; then nosetests -v lib/rucio/tests/test_clients.py; if [ $? -ne 0 ]; then exit 1 ; fi ; SUITE=$SUITE nosetests -v lib/rucio/tests/test_bin_rucio.py; if [ $? -ne 0 ]; then exit 1 ; fi ; nosetests -v lib/rucio/tests/test_module_import.py; if [ $? -ne 0 ]; then exit 1 ; fi ; fi
  - if [[ $SUITE == "all" ]]; then docker exec -it rucio /bin/sh -c "/opt/rucio/tools/run_tests_docker.sh" ; fi

env:
    - SUITE=syntax
    - SUITE=all RDBMS=oracle
    - SUITE=all RDBMS=mysql
    - SUITE=all RDBMS=postgres
    - SUITE=all RDBMS=sqlite
    - SUITE=client RDBMS=sqlite RUCIO_HOME=`pwd`
    - SUITE=python3

matrix:
  fast_finish: true
  exclude:
  - python: 2.7
    env: SUITE=python3
  - python: 3.4
    env:  SUITE=all RDBMS=oracle
  - python: 3.4
    env:  SUITE=all RDBMS=mysql
  - python: 3.4
    env:  SUITE=all RDBMS=postgres
  - python: 3.4
    env:  SUITE=all RDBMS=sqlite
  - python: 3.4
    env: SUITE=syntax
  - python: 3.5
    env: SUITE=syntax
  - python: 3.5
    env:  SUITE=all RDBMS=oracle
  - python: 3.5
    env:  SUITE=all RDBMS=sqlite
  - python: 3.5
    env:  SUITE=all RDBMS=oracle
  - python: 3.5
    env:  SUITE=all RDBMS=postgres
  - python: 3.5
    env:  SUITE=all RDBMS=sqlite
  - python: 3.6
    env: SUITE=python3
  - python: 3.6
    env: SUITE=all
  - python: 3.6
    env:  SUITE=all RDBMS=oracle
  - python: 3.6
    env:  SUITE=all RDBMS=postgres
  - python: 3.6
    env:  SUITE=all RDBMS=sqlite
  allow_failures:
  - python: 3.6
    env: SUITE=syntax
  - python: 3.6
    env: SUITE=client RDBMS=sqlite RUCIO_HOME=`pwd`
  - python: 3.5
<<<<<<< HEAD
    env:  SUITE=all RDBMS=mysql
=======
    env: SUITE=client RDBMS=sqlite RUCIO_HOME=`pwd`
  - python: 3.5
    env:  SUITE=all RDBMS=postgres
>>>>>>> f25a5f1d
  - python: 3.6
    env:  SUITE=all RDBMS=mysql

notifications:
  slack:
    secure: n8nmTHao0omraqNbqXsbv+0IqYyXDFYLZFYDuD9fXBz8nyD/U6mOqcYzlozsfA3vmVQI0qXfCohK9+CKRfWLFg7LhFZk0CeApU+YurXNdBFXdZDrY6kKQah/W56Fmw8hvfo0iMRar0pzRa7LPLDR+ZMrQUfQFUebM4pIa3wbzyUkzH1iPqtOB5FsHkJijHjBRShvWWRvlpiobQxgLBUWPGPpiOdBlnOTzzmEjIsjTXBPCgDjMEe/kqiJ4NHtWgOi5WTYxPlm5pv511TMXx23S+Uy5GrO1FAwqR/41yV5i/wxMdb8UGro+aT8SWkU8jBaQ7eQAnwhL88J3KTBeMeA2or5quu9bve0bpGSqu69n90CZyPhuudBJtusW6Bk76uO0bw1EdB9bJyCS9oA8mmn1qyQAwrOmR6203RczTyfIGMa90fIe4VMQNfmLMYlp1rx3U3DdajBfq6M/anmu2veJI1DyLzbgJz5AsgwuJhKTgQTSjOceSlqTe/dypLsKRpdj48gbvhUbPfx1q7R0yl+dNWpbUaR3fqtkp5f/R6KJTLlCzF7gRpGgfILhcqtHMxUtdWovQCnmbmgcX0JW2x416eGPSriADZKj9hDBW8Lo4BK5CONQ5VRitzNY3pVplHfI5uLjoKHuV+T/BZ7V6hzobmhBMBQUE2/xYe9bJtRfrQ=<|MERGE_RESOLUTION|>--- conflicted
+++ resolved
@@ -105,13 +105,9 @@
   - python: 3.6
     env: SUITE=client RDBMS=sqlite RUCIO_HOME=`pwd`
   - python: 3.5
-<<<<<<< HEAD
     env:  SUITE=all RDBMS=mysql
-=======
+  - python: 3.5
     env: SUITE=client RDBMS=sqlite RUCIO_HOME=`pwd`
-  - python: 3.5
-    env:  SUITE=all RDBMS=postgres
->>>>>>> f25a5f1d
   - python: 3.6
     env:  SUITE=all RDBMS=mysql
 
